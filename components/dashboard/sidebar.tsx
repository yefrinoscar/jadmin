"use client";

import { cn } from "@/lib/utils";
import { Button } from "@/components/ui/button";
import { 
  Home, 
  TicketIcon, 
  Building2, 
  Users,
  LogOut,
  Loader2,
  MessageCircle
} from "lucide-react";
import Link from "next/link";
import Image from "next/image";
import { usePathname, useRouter } from "next/navigation";
import { Avatar, AvatarFallback } from "@/components/ui/avatar";
import { toast } from "sonner";
import { useState } from "react";
import { useTRPC } from "@/trpc/client"
import { useQueryClient } from "@tanstack/react-query";
import { SignOutButton, useUser } from "@clerk/nextjs";

<<<<<<< HEAD
const navigation = [
  { name: "Panel de Control", href: "/dashboard", icon: Home, disabled: true },
  { name: "Tickets", href: "/dashboard/tickets", icon: TicketIcon, disabled: true },
  { name: "Clientes", href: "/dashboard/clients", icon: Building2, disabled: true },
  { name: "Usuarios", href: "/dashboard/users", icon: Users, adminOnly: true, productionOnly: true },
  { name: "Chat Soporte", href: "/dashboard/chat", icon: MessageCircle },
=======
interface NavigationItem {
  name: string;
  href: string;
  icon: React.ElementType;
  adminOnly?: boolean;
}

const navigation: NavigationItem[] = [
  { name: "Panel de Control", href: "/dashboard", icon: Home },
  { name: "Tickets", href: "/dashboard/tickets", icon: TicketIcon, adminOnly: true },
  { name: "Clientes", href: "/dashboard/clients", icon: Building2, adminOnly: true },
  { name: "Usuarios", href: "/dashboard/users", icon: Users, adminOnly: true },
>>>>>>> f338f49f
];

const clientNavigation: NavigationItem[] = [
  { name: "Panel de Control", href: "/dashboard", icon: Home },
  { name: "Mis Tickets", href: "/clients/tickets", icon: TicketIcon },
];

const roleLabels: Record<string, string> = {
  superadmin: "Super Administrador",
  admin: "Administrador",
  technician: "Técnico",
  client: "Cliente",
};

const roleColors: Record<string, string> = {
  superadmin: "bg-purple-100 text-purple-800 dark:bg-purple-900 dark:text-purple-300",
  admin: "bg-red-100 text-red-800 dark:bg-red-900 dark:text-red-300",
  technician: "bg-blue-100 text-blue-800 dark:bg-blue-900 dark:text-blue-300",
  client: "bg-green-100 text-green-800 dark:bg-green-900 dark:text-green-300",
};

interface User {
  id: string;
  firstName: string;
  lastName: string;
  email: string;
  role: string;
}

export function Sidebar() {
  const pathname = usePathname();
  const router = useRouter();
  const [isSigningOut, setIsSigningOut] = useState(false);
  const trpc = useTRPC();
  const queryClient = useQueryClient()
  const { user, isLoaded, isSignedIn } = useUser();

  const userMetadata = user?.publicMetadata;

  const userRole = userMetadata?.role;
  const isAdmin = userRole === 'admin' || userRole === 'superadmin';
  
  // Check if we're in production
  const isProduction = process.env.NODE_ENV === 'production';

  if (!isLoaded || !isSignedIn) {
    return (
      <div className="flex h-screen w-64 items-center justify-center">
        <div className="text-center">
          <Loader2 className="h-6 w-6 animate-spin text-gray-400 mx-auto mb-2" />
          <p className="text-sm text-gray-500">
            {isSigningOut ? "Cerrando sesión..." : "Cargando..."}
          </p>
        </div>
      </div>
    );
  }

  return (
    <div className="flex h-screen w-64 flex-col border-r border-gray-200">
      {/* Logo */}
      <div className="flex h-16 items-center px-6 border-b border-gray-200">
        <div className="flex items-center gap-2">
          <Image
            src="/logo.svg"
            alt="JAdmin Logo"
            width={32}
            height={32}
            className="w-8 h-8"
          />
          <span className="text-lg font-semibold text-gray-900">JAdmin</span>
        </div>
      </div>

      {/* Navigation */}
      <nav className="flex-1 p-4 space-y-1">
        {(userRole === 'client' ? clientNavigation : navigation).map((item) => {
          // Hide admin-only items from non-admin users
          if (item.adminOnly && !isAdmin) {
            return null;
          }

          // Hide production-only items in development
          if (item.productionOnly && !isProduction) {
            return null;
          }

          const isActive = pathname === item.href;
          const Icon = item.icon;
          const isDisabled = item.disabled === true;
          
          const buttonContent = (
            <Button
              variant={isActive ? "secondary" : "ghost"}
              className={cn(
                "w-full justify-start gap-3",
                isActive && "bg-blue-50 text-blue-700 border-blue-200",
                isDisabled && "opacity-50 cursor-not-allowed"
              )}
              disabled={isDisabled}
            >
              <Icon className="w-4 h-4" />
              {item.name}
            </Button>
          );

          if (isDisabled) {
            return (
              <div key={item.name} title="No disponible en este entorno">
                {buttonContent}
              </div>
            );
          }

          return (
            <Link key={item.name} href={item.href}>
              {buttonContent}
            </Link>
          );
        })}
      </nav>

      {/* User Section */}
      <div className="p-4 border-t border-gray-200">
        <div className="flex items-center gap-3 mb-4">
          <Avatar className="w-10 h-10">
            <AvatarFallback className="bg-blue-100 text-blue-700">
              {user?.firstName?.[0].toUpperCase() || user?.emailAddresses?.[0].emailAddress?.[0].toUpperCase() || 'U'}
            </AvatarFallback>
          </Avatar>
          <div className="flex-1 min-w-0">
            <p className="text-sm font-medium text-gray-900 truncate">
              {user?.firstName || 'Usuario'}
            </p>
            <p className="text-xs text-gray-500 truncate">
              {user?.emailAddresses?.[0].emailAddress}
            </p>
            <div className="mt-1">
              <span className={`inline-flex items-center rounded-full px-2 py-0.5 text-xs font-medium ${userRole && roleLabels[`${userRole}`] ? roleColors[`${userRole}`] : 'bg-blue-50 text-blue-700'}`}>
                {userRole ? roleLabels[`${userRole}`] : 'Usuario'}
              </span>
            </div>
          </div>
        </div>
        
        <SignOutButton redirectUrl="/login">
          <Button 
            variant="ghost" 
            className="w-full justify-start gap-3 text-red-600 hover:text-red-700 hover:bg-red-50"
            disabled={isSigningOut}
          >
            <LogOut className="w-4 h-4" />
            {isSigningOut ? (
              <span className="flex items-center gap-2">
                <Loader2 className="h-4 w-4 animate-spin" />
                Cerrando sesión...
              </span>
            ) : (
              "Sign Out"
            )}
          </Button>
        </SignOutButton>
      </div>
    </div>
  );
} <|MERGE_RESOLUTION|>--- conflicted
+++ resolved
@@ -21,27 +21,12 @@
 import { useQueryClient } from "@tanstack/react-query";
 import { SignOutButton, useUser } from "@clerk/nextjs";
 
-<<<<<<< HEAD
 const navigation = [
   { name: "Panel de Control", href: "/dashboard", icon: Home, disabled: true },
   { name: "Tickets", href: "/dashboard/tickets", icon: TicketIcon, disabled: true },
   { name: "Clientes", href: "/dashboard/clients", icon: Building2, disabled: true },
   { name: "Usuarios", href: "/dashboard/users", icon: Users, adminOnly: true, productionOnly: true },
   { name: "Chat Soporte", href: "/dashboard/chat", icon: MessageCircle },
-=======
-interface NavigationItem {
-  name: string;
-  href: string;
-  icon: React.ElementType;
-  adminOnly?: boolean;
-}
-
-const navigation: NavigationItem[] = [
-  { name: "Panel de Control", href: "/dashboard", icon: Home },
-  { name: "Tickets", href: "/dashboard/tickets", icon: TicketIcon, adminOnly: true },
-  { name: "Clientes", href: "/dashboard/clients", icon: Building2, adminOnly: true },
-  { name: "Usuarios", href: "/dashboard/users", icon: Users, adminOnly: true },
->>>>>>> f338f49f
 ];
 
 const clientNavigation: NavigationItem[] = [
